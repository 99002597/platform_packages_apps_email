--- conflicted
+++ resolved
@@ -185,10 +185,6 @@
     <string name="account_setup_security_required_title" msgid="667943309546419435">"Administração de segurança remota"</string>
     <string name="account_setup_security_policies_required_fmt" msgid="9029471168291631932">"O servidor <xliff:g id="SERVER">%s</xliff:g> requer a permissão de controle remoto de alguns recursos de segurança do seu dispositivo Android. Deseja concluir a configuração desta conta?"</string>
     <string name="account_setup_failed_security_policies_unsupported" msgid="4619685657253094627">"Este servidor exige recursos de segurança não suportados por seu dispositivo Android, incluindo: <xliff:g id="ERROR">%s</xliff:g>"</string>
-<<<<<<< HEAD
-    <string name="account_setup_username_uneditable_error" msgid="3607769783124215764">"Não é possível alterar o nome de usuário de uma conta. Para adicionar uma conta com um nome de usuário diferente, toque em \"Adicionar conta\"."</string>
-=======
->>>>>>> 9a920fd9
     <string name="disable_admin_warning" msgid="6001542250505146252">"AVISO: ao desativar a autoridade do app de e-mail para administrar seu dispositivo, todas as contas de e-mail vinculadas serão excluídas, assim como e-mails, contatos, eventos da agenda e outros dados."</string>
     <string name="account_security_dialog_title" msgid="7003032393805438164">"Atualização de segurança"</string>
     <string name="account_security_dialog_content_fmt" msgid="4107093049191103780">"<xliff:g id="ACCOUNT">%s</xliff:g> solicita que você atualize suas configurações de segurança."</string>
