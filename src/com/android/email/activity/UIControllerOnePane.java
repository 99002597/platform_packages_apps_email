/*
 * Copyright (C) 2011 The Android Open Source Project
 *
 * Licensed under the Apache License, Version 2.0 (the "License");
 * you may not use this file except in compliance with the License.
 * You may obtain a copy of the License at
 *
 *      http://www.apache.org/licenses/LICENSE-2.0
 *
 * Unless required by applicable law or agreed to in writing, software
 * distributed under the License is distributed on an "AS IS" BASIS,
 * WITHOUT WARRANTIES OR CONDITIONS OF ANY KIND, either express or implied.
 * See the License for the specific language governing permissions and
 * limitations under the License.
 */

package com.android.email.activity;

import android.app.Activity;
import android.app.Fragment;
import android.app.FragmentTransaction;
import android.os.Bundle;
import android.util.Log;

import com.android.email.Email;
import com.android.email.R;
import com.android.emailcommon.Logging;
import com.android.emailcommon.provider.Account;
import com.android.emailcommon.provider.EmailContent.Message;
import com.android.emailcommon.provider.Mailbox;
import com.android.emailcommon.utility.Utility;

import java.util.Set;


/**
 * UI Controller for non x-large devices.  Supports a single-pane layout.
 *
 * One one-pane, only at most one fragment can be installed at a time.
 *
 * Note: Always use {@link #commitFragmentTransaction} to operate fragment transactions,
 * so that we can easily switch between synchronous and asynchronous transactions.
 *
 * Major TODOs
 * - TODO Newer/Older for message view with swipe!
 * - TODO Implement callbacks
 */
class UIControllerOnePane extends UIControllerBase {
    private static final String BUNDLE_KEY_PREVIOUS_FRAGMENT
            = "UIControllerOnePane.PREVIOUS_FRAGMENT";

    // Our custom poor-man's back stack which has only one entry at maximum.
    private Fragment mPreviousFragment;

    // MailboxListFragment.Callback
    @Override
    public void onAccountSelected(long accountId) {
        switchAccount(accountId);
    }

    // MailboxListFragment.Callback
    @Override
    public void onCurrentMailboxUpdated(long mailboxId, String mailboxName, int unreadCount) {
    }

    // MailboxListFragment.Callback
    @Override
    public void onMailboxSelected(long accountId, long mailboxId, boolean nestedNavigation) {
        if (nestedNavigation) {
            return; // Nothing to do on 1-pane.
        }
        openMailbox(accountId, mailboxId);
    }

    // MailboxListFragment.Callback
    @Override
    public void onParentMailboxChanged() {
        refreshActionBar();
    }

    // MessageListFragment.Callback
    @Override
    public void onAdvancingOpAccepted(Set<Long> affectedMessages) {
        // Nothing to do on 1 pane.
    }

    // MessageListFragment.Callback
    @Override
    public void onEnterSelectionMode(boolean enter) {
        // TODO Auto-generated method stub
    }

    // MessageListFragment.Callback
    @Override
    public void onListLoaded() {
        // TODO Auto-generated method stub
    }

    // MessageListFragment.Callback
    @Override
    public void onMailboxNotFound() {
        open(getUIAccountId(), Mailbox.NO_MAILBOX, Message.NO_MESSAGE);
    }

    // MessageListFragment.Callback
    @Override
    public void onMessageOpen(
            long messageId, long messageMailboxId, long listMailboxId, int type) {
        if (type == MessageListFragment.Callback.TYPE_DRAFT) {
            MessageCompose.actionEditDraft(mActivity, messageId);
        } else {
            open(getUIAccountId(), getMailboxId(), messageId);
        }
    }

    // MessageListFragment.Callback
    @Override
    public boolean onDragStarted() {
        // No drag&drop on 1-pane
        return false;
    }

    // MessageListFragment.Callback
    @Override
    public void onDragEnded() {
        // No drag&drop on 1-pane
    }

    // MessageViewFragment.Callback
    @Override
    public void onForward() {
        MessageCompose.actionForward(mActivity, getMessageId());
    }

    // MessageViewFragment.Callback
    @Override
    public void onReply() {
        MessageCompose.actionReply(mActivity, getMessageId(), false);
    }

    // MessageViewFragment.Callback
    @Override
    public void onReplyAll() {
        MessageCompose.actionReply(mActivity, getMessageId(), true);
    }

    // MessageViewFragment.Callback
    @Override
    public void onCalendarLinkClicked(long epochEventStartTime) {
        ActivityHelper.openCalendar(mActivity, epochEventStartTime);
    }

    // MessageViewFragment.Callback
    @Override
    public boolean onUrlInMessageClicked(String url) {
        return ActivityHelper.openUrlInMessage(mActivity, url, getActualAccountId());
    }

    // MessageViewFragment.Callback
    @Override
    public void onBeforeMessageGone() {
        // TODO Auto-generated method stub
    }

    // MessageViewFragment.Callback
    @Override
    public void onMessageSetUnread() {
        // TODO Auto-generated method stub
    }

    // MessageViewFragment.Callback
    @Override
    public void onRespondedToInvite(int response) {
        // TODO Auto-generated method stub
    }

    // MessageViewFragment.Callback
    @Override
    public void onLoadMessageError(String errorMessage) {
        // TODO Auto-generated method stub
    }

    // MessageViewFragment.Callback
    @Override
    public void onLoadMessageFinished() {
        // TODO Auto-generated method stub
    }

    // MessageViewFragment.Callback
    @Override
    public void onLoadMessageStarted() {
        // TODO Auto-generated method stub
    }

    // MessageViewFragment.Callback
    @Override
    public void onMessageNotExists() {
        // TODO Auto-generated method stub
    }

    // MessageViewFragment.Callback
    @Override
    public void onMessageShown() {
        // TODO Auto-generated method stub
    }

    // This is all temporary as we'll have a different action bar controller for 1-pane.
    private class ActionBarControllerCallback implements ActionBarController.Callback {
        @Override
        public boolean shouldShowMailboxName() {
            return false; // no mailbox name/unread count.
        }

        @Override
        public String getCurrentMailboxName() {
            return null; // no mailbox name/unread count.
        }

        @Override
        public int getCurrentMailboxUnreadCount() {
            return 0; // no mailbox name/unread count.
        }

        @Override
        public boolean shouldShowUp() {
            return isMessageViewInstalled()
                     || (isMailboxListInstalled() && !getMailboxListFragment().isRoot());
        }

        @Override
        public long getUIAccountId() {
            return UIControllerOnePane.this.getUIAccountId();
        }

        @Override
        public void onMailboxSelected(long mailboxId) {
            if (mailboxId == Mailbox.NO_MAILBOX) {
                showAllMailboxes();
            } else {
                openMailbox(getUIAccountId(), mailboxId);
            }
        }

        @Override
        public boolean isAccountSelected() {
            return UIControllerOnePane.this.isAccountSelected();
        }

        @Override
        public void onAccountSelected(long accountId) {
            switchAccount(accountId);
        }

        @Override
        public void onNoAccountsFound() {
            Welcome.actionStart(mActivity);
            mActivity.finish();
        }

        @Override
        public void onSearchSubmit(String queryTerm) {
            // STOPSHIP implement search
        }

        @Override
        public void onSearchExit() {
            // STOPSHIP implement search
        }
    }

    public UIControllerOnePane(EmailActivity activity) {
        super(activity);
    }

    @Override
    protected ActionBarController createActionBarController(Activity activity) {

        // For now, we just reuse the same action bar controller used for 2-pane.
        // We may change it later.

        return new ActionBarController(activity, activity.getLoaderManager(),
                activity.getActionBar(), new ActionBarControllerCallback());
    }

    @Override
    public void onSaveInstanceState(Bundle outState) {
        super.onSaveInstanceState(outState);
        if (mPreviousFragment != null) {
            mFragmentManager.putFragment(outState,
                    BUNDLE_KEY_PREVIOUS_FRAGMENT, mPreviousFragment);
        }
    }

    @Override
    public void onRestoreInstanceState(Bundle savedInstanceState) {
        super.onRestoreInstanceState(savedInstanceState);
        mPreviousFragment = mFragmentManager.getFragment(savedInstanceState,
                BUNDLE_KEY_PREVIOUS_FRAGMENT);
    }

    @Override
    public int getLayoutId() {
        return R.layout.email_activity_one_pane;
    }

    @Override
    public void onActivityViewReady() {
        super.onActivityViewReady();
    }

    @Override
    public void onActivityCreated() {
        super.onActivityCreated();
    }

    @Override
    public long getUIAccountId() {
        // Get it from the visible fragment.
        if (isMailboxListInstalled()) {
            return getMailboxListFragment().getAccountId();
        }
        if (isMessageListInstalled()) {
            return getMessageListFragment().getAccountId();
        }
        if (isMessageViewInstalled()) {
            return getMessageViewFragment().getOpenerAccountId();
        }
        return Account.NO_ACCOUNT;
    }

    private long getMailboxId() {
        // Get it from the visible fragment.
        if (isMessageListInstalled()) {
            return getMessageListFragment().getMailboxId();
        }
        if (isMessageViewInstalled()) {
            return getMessageViewFragment().getOpenerMailboxId();
        }
        return Mailbox.NO_MAILBOX;
    }

<<<<<<< HEAD
    private long getMessageId() {
        // Get it from the visible fragment.
        if (isMessageViewVisible()) {
            return getMessageViewFragment().getMessageId();
        }
        return Message.NO_MESSAGE;
=======
    private final MailboxFinder.Callback mInboxLookupCallback = new MailboxFinder.Callback() {
        @Override
        public void onMailboxFound(long accountId, long mailboxId) {
            // Inbox found.
            openMailbox(accountId, mailboxId);
        }

        @Override
        public void onAccountNotFound() {
            // Account removed?
            Welcome.actionStart(mActivity);
        }

        @Override
        public void onMailboxNotFound(long accountId) {
            // Inbox not found??
            Welcome.actionStart(mActivity);
        }

        @Override
        public void onAccountSecurityHold(long accountId) {
            mActivity.startActivity(AccountSecurity.actionUpdateSecurityIntent(mActivity, accountId,
                    true));
        }
    };

    @Override
    protected Callback getInboxLookupCallback() {
        return mInboxLookupCallback;
>>>>>>> a355a4ab
    }

    @Override
    public boolean onBackPressed(boolean isSystemBackKey) {
        if (Email.DEBUG) {
            // This is VERY important -- no check for DEBUG_LIFECYCLE
            Log.d(Logging.LOG_TAG, this + " onBackPressed: " + isSystemBackKey);
        }
        // Super's method has precedence.  Must call it first.
        if (super.onBackPressed(isSystemBackKey)) {
            return true;
        }
        // If the mailbox list is shown and showing a nested mailbox, let it navigate up first.
        if (isMailboxListInstalled() && getMailboxListFragment().navigateUp()) {
            if (DEBUG_FRAGMENTS) {
                Log.d(Logging.LOG_TAG, this + " Back: back handled by mailbox list");
            }
            return true;
        }

        // Custom back stack
        if (shouldPopFromBackStack(isSystemBackKey)) {
            if (DEBUG_FRAGMENTS) {
                Log.d(Logging.LOG_TAG, this + " Back: Popping from back stack");
            }
            popFromBackStack();
            return true;
        }

        // No entry in the back stack.
        // If the message view is shown, show the "parent" message list.
        // This happens when we get a deep link to a message.  (e.g. from a widget)
        if (isMessageViewInstalled()) {
            if (DEBUG_FRAGMENTS) {
                Log.d(Logging.LOG_TAG, this + " Back: Message view -> Message List");
            }
            openMailbox(getMessageViewFragment().getOpenerAccountId(),
                    getMessageViewFragment().getOpenerMailboxId());
            return true;
        }
        return false;
    }

    @Override
    public void open(final long accountId, final long mailboxId, final long messageId) {
        if (Email.DEBUG) {
            // This is VERY important -- no check for DEBUG_LIFECYCLE
            Log.i(Logging.LOG_TAG, this + " open accountId=" + accountId
                    + " mailboxId=" + mailboxId + " messageId=" + messageId);
        }
        if (accountId == Account.NO_ACCOUNT) {
            throw new IllegalArgumentException();
        }

        if ((getUIAccountId() == accountId) && (getMailboxId() == mailboxId)
                && (getMessageId() == messageId)) {
            return;
        }

        final boolean accountChanging = (getUIAccountId() != accountId);
        if (messageId != Message.NO_MESSAGE) {
            showMessageView(accountId, mailboxId, messageId, accountChanging);
        } else {
            if (mailboxId == Mailbox.NO_MAILBOX) {
                Log.e(Logging.LOG_TAG, this + " unspecified mailbox.");
                return;
            }
            showMessageList(accountId, mailboxId, accountChanging);
        }
    }

    /**
     * @return currently installed {@link Fragment} (1-pane has only one at most), or null if none
     *         exists.
     */
    private Fragment getInstalledFragment() {
        if (isMailboxListInstalled()) {
            return getMailboxListFragment();
        } else if (isMessageListInstalled()) {
            return getMessageListFragment();
        } else if (isMessageViewInstalled()) {
            return getMessageViewFragment();
        }
        return null;
    }

    /**
     * Remove currently installed {@link Fragment} (1-pane has only one at most), or no-op if none
     *         exists.
     */
    private void removeInstalledFragment(FragmentTransaction ft) {
        removeFragment(ft, getInstalledFragment());
    }

    private void showMailboxList(long accountId, long mailboxId, boolean clearBackStack) {
        showFragment(MailboxListFragment.newInstance(accountId, mailboxId, false), clearBackStack);
    }

    private void showMessageList(long accountId, long mailboxId, boolean clearBackStack) {
        showFragment(MessageListFragment.newInstance(accountId, mailboxId), clearBackStack);
    }

    private void showMessageView(long accountId, long mailboxId, long messageId,
            boolean clearBackStack) {
        showFragment(MessageViewFragment.newInstance(accountId, mailboxId, messageId),
                clearBackStack);
    }

    /**
     * Use this instead of {@link FragmentTransaction#commit}.  We may switch to the asynchronous
     * transaction some day.
     */
    private void commitFragmentTransaction(FragmentTransaction ft) {
        if (!ft.isEmpty()) {
            ft.commit();
            mFragmentManager.executePendingTransactions();
        }
    }

    /**
     * Push the installed fragment into our custom back stack (or optionally
     * {@link FragmentTransaction#remove} it) and {@link FragmentTransaction#add} {@code fragment}.
     *
     * @param fragment {@link Fragment} to be added.
     * @param clearBackStack set {@code true} to remove the currently installed fragment.
     *        {@code false} to push it into the backstack.
     *
     *  TODO Delay-call the whole method and use the synchronous transaction.
     */
    private void showFragment(Fragment fragment, boolean clearBackStack) {
        if (DEBUG_FRAGMENTS) {
            if (clearBackStack) {
                Log.i(Logging.LOG_TAG, this + " backstack: [clear] showing " + fragment);
            } else {
                Log.i(Logging.LOG_TAG, this + " backstack: [push] " + getInstalledFragment()
                        + " -> " + fragment);
            }
        }
        final FragmentTransaction ft = mFragmentManager.beginTransaction();
        if (mPreviousFragment != null) {
            if (DEBUG_FRAGMENTS) {
                Log.d(Logging.LOG_TAG, this + " showFragment: destroying previous fragment "
                        + mPreviousFragment);
            }
            removeFragment(ft, mPreviousFragment);
            mPreviousFragment = null;
        }
        // Remove or push the current one
        if (clearBackStack) {
            // Really remove the currently installed one.
            removeInstalledFragment(ft);
        }  else {
            // Instead of removing, detach the current one and push into our back stack.
            mPreviousFragment = getInstalledFragment();
            if (mPreviousFragment != null) {
                if (DEBUG_FRAGMENTS) {
                    Log.d(Logging.LOG_TAG, this + " showFragment: detaching " + mPreviousFragment);
                }
                ft.detach(mPreviousFragment);
            }
        }
        // Add the new one
        if (DEBUG_FRAGMENTS) {
            Log.d(Logging.LOG_TAG, this + " showFragment: adding " + fragment);
        }
        ft.add(R.id.fragment_placeholder, fragment);
        ft.setTransition(FragmentTransaction.TRANSIT_FRAGMENT_OPEN);
        commitFragmentTransaction(ft);
    }

    /**
     * @param isSystemBackKey <code>true</code> if the system back key was pressed.
     *        <code>false</code> if it's caused by the "home" icon click on the action bar.
     * @return true if we should pop from our custom back stack.
     */
    private boolean shouldPopFromBackStack(boolean isSystemBackKey) {
        if (mPreviousFragment == null) {
            return false; // Nothing in the back stack
        }
        // Never go back to Message View
        if (mPreviousFragment instanceof MessageViewFragment) {
            return false;
        }
        final Fragment installed = getInstalledFragment();
        if (installed == null) {
            // If no fragment is installed right now, do nothing.
            return false;
        }

        // Okay now we have 2 fragments; the one in the back stack and the one that's currently
        // installed.
        if (mPreviousFragment.getClass() == installed.getClass()) {
            // We never want to go back to the same kind of fragment, which happens when the user
            // is on the message list, and selects another mailbox on the action bar.
            return false;
        }

        if (isSystemBackKey) {
            // In other cases, the system back key should always work.
            return true;
        } else {
            // Home icon press -- there are cases where we don't want it to work.

            // Disallow the Message list <-> mailbox list transition
            if ((mPreviousFragment instanceof MailboxListFragment)
                    && (installed  instanceof MessageListFragment)) {
                return false;
            }
            if ((mPreviousFragment instanceof MessageListFragment)
                    && (installed  instanceof MailboxListFragment)) {
                return false;
            }
            return true;
        }
    }

    /**
     * Pop from our custom back stack.
     *
     * TODO Delay-call the whole method and use the synchronous transaction.
     */
    private void popFromBackStack() {
        if (mPreviousFragment == null) {
            return;
        }
        final FragmentTransaction ft = mFragmentManager.beginTransaction();
        final Fragment installed = getInstalledFragment();
        if (DEBUG_FRAGMENTS) {
            Log.i(Logging.LOG_TAG, this + " backstack: [pop] " + installed + " -> "
                    + mPreviousFragment);
        }
        removeFragment(ft, installed);
        ft.attach(mPreviousFragment);
        ft.setTransition(FragmentTransaction.TRANSIT_FRAGMENT_CLOSE);
        mPreviousFragment = null;
        commitFragmentTransaction(ft);
        return;
    }

    private void showAllMailboxes() {
        if (!isAccountSelected()) {
            return; // Can happen because of asynchronous fragment transactions.
        }
        // Don't use open(account, NO_MAILBOX, NO_MESSAGE).  This is used to open the default
        // view, which is Inbox on the message list.  (There's actually no way to open the mainbox
        // list with open(long,long,long))
        showMailboxList(getUIAccountId(), Mailbox.NO_MAILBOX, false);
    }

    /*
     * STOPSHIP Remove this -- see the base class method.
     */
    @Override
    public long getMailboxSettingsMailboxId() {
        // Mailbox settings is still experimental, and doesn't have to work on the phone.
        Utility.showToast(mActivity, "STOPSHIP: Mailbox settings not supported on 1 pane");
        return Mailbox.NO_MAILBOX;
    }

    @Override protected boolean canSearch() {
        return false; // STOPSHIP no search on one pane yet
        // Search is enabled only on the message list. (for now)
        // return isMessageListInstalled();
    }

    @Override
    protected boolean isRefreshEnabled() {
        // Refreshable only when an actual account is selected, and message view isn't shown.
        // (i.e. only available on the mailbox list or the message view, but not on the combined
        // one)
        return isActualAccountSelected() && !isMessageViewInstalled();
    }

    @Override
    public void onRefresh() {
        if (!isRefreshEnabled()) {
            return;
        }
        if (isMessageListInstalled()) {
            mRefreshManager.refreshMessageList(getActualAccountId(), getMailboxId(), true);
        } else {
            mRefreshManager.refreshMailboxList(getActualAccountId());
        }
    }

    @Override
    protected boolean isRefreshInProgress() {
        if (!isRefreshEnabled()) {
            return false;
        }
        if (isMessageListInstalled()) {
            return mRefreshManager.isMessageListRefreshing(getMailboxId());
        } else {
            return mRefreshManager.isMailboxListRefreshing(getActualAccountId());
        }
    }
}<|MERGE_RESOLUTION|>--- conflicted
+++ resolved
@@ -337,46 +337,6 @@
             return getMessageViewFragment().getOpenerMailboxId();
         }
         return Mailbox.NO_MAILBOX;
-    }
-
-<<<<<<< HEAD
-    private long getMessageId() {
-        // Get it from the visible fragment.
-        if (isMessageViewVisible()) {
-            return getMessageViewFragment().getMessageId();
-        }
-        return Message.NO_MESSAGE;
-=======
-    private final MailboxFinder.Callback mInboxLookupCallback = new MailboxFinder.Callback() {
-        @Override
-        public void onMailboxFound(long accountId, long mailboxId) {
-            // Inbox found.
-            openMailbox(accountId, mailboxId);
-        }
-
-        @Override
-        public void onAccountNotFound() {
-            // Account removed?
-            Welcome.actionStart(mActivity);
-        }
-
-        @Override
-        public void onMailboxNotFound(long accountId) {
-            // Inbox not found??
-            Welcome.actionStart(mActivity);
-        }
-
-        @Override
-        public void onAccountSecurityHold(long accountId) {
-            mActivity.startActivity(AccountSecurity.actionUpdateSecurityIntent(mActivity, accountId,
-                    true));
-        }
-    };
-
-    @Override
-    protected Callback getInboxLookupCallback() {
-        return mInboxLookupCallback;
->>>>>>> a355a4ab
     }
 
     @Override
