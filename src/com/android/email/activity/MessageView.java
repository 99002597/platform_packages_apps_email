/*
 * Copyright (C) 2008 The Android Open Source Project
 *
 * Licensed under the Apache License, Version 2.0 (the "License");
 * you may not use this file except in compliance with the License.
 * You may obtain a copy of the License at
 *
 *      http://www.apache.org/licenses/LICENSE-2.0
 *
 * Unless required by applicable law or agreed to in writing, software
 * distributed under the License is distributed on an "AS IS" BASIS,
 * WITHOUT WARRANTIES OR CONDITIONS OF ANY KIND, either express or implied.
 * See the License for the specific language governing permissions and
 * limitations under the License.
 */

package com.android.email.activity;

import com.android.email.Email;
import com.android.email.MessagingController;
import com.android.email.MessagingListener;
import com.android.email.R;
import com.android.email.Utility;
import com.android.email.mail.Address;
import com.android.email.mail.Message;
import com.android.email.mail.MessagingException;
import com.android.email.mail.Multipart;
import com.android.email.mail.Part;
import com.android.email.mail.Message.RecipientType;
import com.android.email.mail.internet.EmailHtmlUtil;
import com.android.email.mail.internet.MimeUtility;
import com.android.email.mail.store.LocalStore.LocalAttachmentBodyPart;
import com.android.email.mail.store.LocalStore.LocalMessage;
import com.android.email.provider.AttachmentProvider;
import com.android.email.provider.EmailContent;

import org.apache.commons.io.IOUtils;

import android.app.Activity;
import android.app.ProgressDialog;
import android.content.ActivityNotFoundException;
import android.content.Context;
import android.content.Intent;
import android.database.Cursor;
import android.graphics.Bitmap;
import android.graphics.BitmapFactory;
import android.media.MediaScannerConnection;
import android.media.MediaScannerConnection.MediaScannerConnectionClient;
import android.net.Uri;
import android.os.AsyncTask;
import android.os.Bundle;
import android.os.Environment;
import android.os.Handler;
import android.provider.Contacts;
import android.provider.Contacts.Intents;
import android.provider.Contacts.People;
import android.provider.Contacts.Presence;
import android.text.util.Regex;
import android.util.Config;
import android.util.Log;
import android.view.LayoutInflater;
import android.view.Menu;
import android.view.MenuItem;
import android.view.View;
import android.view.Window;
import android.view.View.OnClickListener;
import android.webkit.WebView;
import android.widget.Button;
import android.widget.ImageView;
import android.widget.LinearLayout;
import android.widget.TextView;
import android.widget.Toast;

import java.io.File;
import java.io.FileOutputStream;
import java.io.IOException;
import java.io.InputStream;
import java.io.OutputStream;
import java.util.ArrayList;
import java.util.Date;
import java.util.regex.Matcher;
import java.util.regex.Pattern;

public class MessageView extends Activity
        implements OnClickListener {
    private static final String EXTRA_MESSAGE_ID = "com.android.email.MessageView_message_id";
    private static final String EXTRA_ACCOUNT_ID = "com.android.email.MessageView_account_id";
    private static final String EXTRA_FOLDER = "com.android.email.MessageView_folder";
    private static final String EXTRA_MESSAGE = "com.android.email.MessageView_message";
    private static final String EXTRA_FOLDER_UIDS = "com.android.email.MessageView_folderUids";
    private static final String EXTRA_NEXT = "com.android.email.MessageView_next";
    
    private static final String[] METHODS_WITH_PRESENCE_PROJECTION = new String[] {
        People.ContactMethods._ID,  // 0
        People.PRESENCE_STATUS,     // 1
    };
    private static final int METHODS_STATUS_COLUMN = 1;

    // Regex that matches start of img tag. '<(?i)img\s+'.
    private static final Pattern IMG_TAG_START_REGEX = Pattern.compile("<(?i)img\\s+");
    // Regex that matches Web URL protocol part as case insensitive.
    private static final Pattern WEB_URL_PROTOCOL = Pattern.compile("(?i)http|https://");

    // Support for LoadBodyTask
    private static final String[] BODY_CONTENT_PROJECTION = new String[] { 
        EmailContent.RECORD_ID, EmailContent.BodyColumns.MESSAGE_KEY,
        EmailContent.BodyColumns.HTML_CONTENT, EmailContent.BodyColumns.TEXT_CONTENT
    };
    private static final int BODY_CONTENT_COLUMN_RECORD_ID = 0;
    private static final int BODY_CONTENT_COLUMN_MESSAGE_KEY = 1;
    private static final int BODY_CONTENT_COLUMN_HTML_CONTENT = 2;
    private static final int BODY_CONTENT_COLUMN_TEXT_CONTENT = 3;

    private TextView mSubjectView;
    private TextView mFromView;
    private TextView mDateView;
    private TextView mTimeView;
    private TextView mToView;
    private TextView mCcView;
    private View mCcContainerView;
    private WebView mMessageContentView;
    private LinearLayout mAttachments;
    private ImageView mAttachmentIcon;
    private View mShowPicturesSection;
    private ImageView mSenderPresenceView;
    private ProgressDialog mProgressDialog;

    private long mAccountId;
    private EmailContent.Account mAccount;
    private long mMessageId;

    private LoadMessageTask mLoadMessageTask;
    private LoadBodyTask mLoadBodyTask;

    private String mFolder;
    private String mMessageUid;
    private Cursor mMessageListCursor;

    private Message mMessage;

    private java.text.DateFormat mDateFormat;
    private java.text.DateFormat mTimeFormat;

    private Listener mListener = new Listener();
    private MessageViewHandler mHandler = new MessageViewHandler();

    class MessageViewHandler extends Handler {
        private static final int MSG_PROGRESS = 2;
        private static final int MSG_ADD_ATTACHMENT = 3;
        private static final int MSG_SET_ATTACHMENTS_ENABLED = 4;
        private static final int MSG_SET_HEADERS = 5;
        private static final int MSG_NETWORK_ERROR = 6;
        private static final int MSG_ATTACHMENT_SAVED = 7;
        private static final int MSG_ATTACHMENT_NOT_SAVED = 8;
        private static final int MSG_SHOW_SHOW_PICTURES = 9;
        private static final int MSG_FETCHING_ATTACHMENT = 10;
        private static final int MSG_SET_SENDER_PRESENCE = 11;
        private static final int MSG_VIEW_ATTACHMENT_ERROR = 12;
<<<<<<< HEAD
=======
        private static final int MSG_FETCHING_PICTURES = 17;
        private static final int MSG_UPDATE_ATTACHMENT_ICON = 18;
>>>>>>> a830816f

        @Override
        public void handleMessage(android.os.Message msg) {
            switch (msg.what) {
                case MSG_PROGRESS:
                    if (msg.arg1 != 0) {
                        mProgressDialog.setMessage(
                                getString(R.string.message_view_fetching_attachment_progress,
                                        msg.obj));
                        mProgressDialog.show();
                    } else {
                        mProgressDialog.dismiss();
                    }
                    setProgressBarIndeterminateVisibility(msg.arg1 != 0);
                    break;
                case MSG_ADD_ATTACHMENT:
                    mAttachments.addView((View) msg.obj);
                    mAttachments.setVisibility(View.VISIBLE);
                    break;
                case MSG_SET_ATTACHMENTS_ENABLED:
                    for (int i = 0, count = mAttachments.getChildCount(); i < count; i++) {
                        Attachment attachment = (Attachment) mAttachments.getChildAt(i).getTag();
                        attachment.viewButton.setEnabled(msg.arg1 == 1);
                        attachment.downloadButton.setEnabled(msg.arg1 == 1);
                    }
                    break;
                case MSG_SET_HEADERS:
                    String[] values = (String[]) msg.obj;
                    mSubjectView.setText(values[0]);
                    mFromView.setText(values[1]);
                    mTimeView.setText(values[2]);
                    mDateView.setText(values[3]);
                    mToView.setText(values[4]);
                    mCcView.setText(values[5]);
                    mCcContainerView.setVisibility((values[5] != null) ? View.VISIBLE : View.GONE);
                    mAttachmentIcon.setVisibility(msg.arg1 == 1 ? View.VISIBLE : View.GONE);
                    break;
                case MSG_NETWORK_ERROR:
                    Toast.makeText(MessageView.this,
                            R.string.status_network_error, Toast.LENGTH_LONG).show();
                    break;
                case MSG_ATTACHMENT_SAVED:
                    Toast.makeText(MessageView.this, String.format(
                            getString(R.string.message_view_status_attachment_saved), msg.obj),
                            Toast.LENGTH_LONG).show();
                    break;
                case MSG_ATTACHMENT_NOT_SAVED:
                    Toast.makeText(MessageView.this,
                            getString(R.string.message_view_status_attachment_not_saved),
                            Toast.LENGTH_LONG).show();
                    break;
                case MSG_SHOW_SHOW_PICTURES:
                    mShowPicturesSection.setVisibility(msg.arg1 == 1 ? View.VISIBLE : View.GONE);
                    break;
                case MSG_FETCHING_ATTACHMENT:
                    Toast.makeText(MessageView.this,
                            getString(R.string.message_view_fetching_attachment_toast),
                            Toast.LENGTH_SHORT).show();
                    break;
                case MSG_SET_SENDER_PRESENCE:
                    updateSenderPresence(msg.arg1);
                    break;
                case MSG_VIEW_ATTACHMENT_ERROR:
                    Toast.makeText(MessageView.this,
                            getString(R.string.message_view_display_attachment_toast),
                            Toast.LENGTH_SHORT).show();
                    break;
<<<<<<< HEAD
=======
                case MSG_FETCHING_PICTURES:
                    Toast.makeText(MessageView.this,
                            getString(R.string.message_view_fetching_pictures_toast),
                            Toast.LENGTH_SHORT).show();
                    break;
                case MSG_UPDATE_ATTACHMENT_ICON:
                    ((Attachment) mAttachments.getChildAt(msg.arg1).getTag())
                        .iconView.setImageBitmap((Bitmap) msg.obj);
                    break;
>>>>>>> a830816f
                default:
                    super.handleMessage(msg);
            }
        }

        public void progress(boolean progress, String filename) {
            android.os.Message msg = new android.os.Message();
            msg.what = MSG_PROGRESS;
            msg.arg1 = progress ? 1 : 0;
            msg.obj = filename;
            sendMessage(msg);
        }

        public void addAttachment(View attachmentView) {
            android.os.Message msg = new android.os.Message();
            msg.what = MSG_ADD_ATTACHMENT;
            msg.obj = attachmentView;
            sendMessage(msg);
        }

        public void setAttachmentsEnabled(boolean enabled) {
            android.os.Message msg = new android.os.Message();
            msg.what = MSG_SET_ATTACHMENTS_ENABLED;
            msg.arg1 = enabled ? 1 : 0;
            sendMessage(msg);
        }

        public void setHeaders(
                String subject,
                String from,
                String time,
                String date,
                String to,
                String cc,
                boolean hasAttachments) {
            android.os.Message msg = new android.os.Message();
            msg.what = MSG_SET_HEADERS;
            msg.arg1 = hasAttachments ? 1 : 0;
            msg.obj = new String[] { subject, from, time, date, to, cc };
            sendMessage(msg);
        }

        public void networkError() {
            sendEmptyMessage(MSG_NETWORK_ERROR);
        }

        public void attachmentSaved(String filename) {
            android.os.Message msg = new android.os.Message();
            msg.what = MSG_ATTACHMENT_SAVED;
            msg.obj = filename;
            sendMessage(msg);
        }

        public void attachmentNotSaved() {
            sendEmptyMessage(MSG_ATTACHMENT_NOT_SAVED);
        }

        public void fetchingAttachment() {
            sendEmptyMessage(MSG_FETCHING_ATTACHMENT);
        }

        public void showShowPictures(boolean show) {
            android.os.Message msg = new android.os.Message();
            msg.what = MSG_SHOW_SHOW_PICTURES;
            msg.arg1 = show ? 1 : 0;
            sendMessage(msg);
        }
        
        public void setSenderPresence(int presenceIconId) {
            android.os.Message
                    .obtain(this, MSG_SET_SENDER_PRESENCE,  presenceIconId, 0)
                    .sendToTarget();
        }
        
        public void attachmentViewError() {
            sendEmptyMessage(MSG_VIEW_ATTACHMENT_ERROR);
        }
<<<<<<< HEAD
=======

        public void fetchingPictures() {
            sendEmptyMessage(MSG_FETCHING_PICTURES);
        }

        public void updateAttachmentIcon(int pos, Bitmap icon) {
            android.os.Message msg = android.os.Message.obtain(this, MSG_UPDATE_ATTACHMENT_ICON);
            msg.arg1 = pos;
            msg.obj = icon;
            sendMessage(msg);
        }
>>>>>>> a830816f
    }

    /**
     * Encapsulates known information about a single attachment.
     */
    private static class Attachment {
        public String name;
        public String contentType;
        public long size;
        public LocalAttachmentBodyPart part;
        public Button viewButton;
        public Button downloadButton;
        public ImageView iconView;
    }

    /**
     * View a specific message found in the Email provider.
     * 
     * TODO: Find a way to pass a cursor so we can iterator prev/next as well
     */
    public static void actionView(Context context, long messageId) {
        Intent i = new Intent(context, MessageView.class);
        i.putExtra(EXTRA_MESSAGE_ID, messageId);
        context.startActivity(i);
    }

    @Deprecated
    public static void actionView(Context context, long accountId,
            String folder, String messageUid, ArrayList<String> folderUids) {
        actionView(context, accountId, folder, messageUid, folderUids, null);
    }

    @Deprecated
    public static void actionView(Context context, long accountId,
            String folder, String messageUid, ArrayList<String> folderUids, Bundle extras) {
        Intent i = new Intent(context, MessageView.class);
        i.putExtra(EXTRA_ACCOUNT_ID, accountId);
        i.putExtra(EXTRA_FOLDER, folder);
        i.putExtra(EXTRA_MESSAGE, messageUid);
        i.putExtra(EXTRA_FOLDER_UIDS, folderUids);
        if (extras != null) {
            i.putExtras(extras);
        }
        context.startActivity(i);
     }

    @Override
    public void onCreate(Bundle icicle) {
        super.onCreate(icicle);

        requestWindowFeature(Window.FEATURE_INDETERMINATE_PROGRESS);

        setContentView(R.layout.message_view);

        mSubjectView = (TextView) findViewById(R.id.subject);
        mFromView = (TextView) findViewById(R.id.from);
        mToView = (TextView) findViewById(R.id.to);
        mCcView = (TextView) findViewById(R.id.cc);
        mCcContainerView = findViewById(R.id.cc_container);
        mDateView = (TextView) findViewById(R.id.date);
        mTimeView = (TextView) findViewById(R.id.time);
        mMessageContentView = (WebView) findViewById(R.id.message_content);
        mAttachments = (LinearLayout) findViewById(R.id.attachments);
        mAttachmentIcon = (ImageView) findViewById(R.id.attachment);
        mShowPicturesSection = findViewById(R.id.show_pictures_section);
        mSenderPresenceView = (ImageView) findViewById(R.id.presence);
        mProgressDialog = new ProgressDialog(this);
        mProgressDialog.setIndeterminate(true);
        mProgressDialog.setProgressStyle(ProgressDialog.STYLE_SPINNER);

        mMessageContentView.setVerticalScrollBarEnabled(false);
        mAttachments.setVisibility(View.GONE);
        mAttachmentIcon.setVisibility(View.GONE);

        mFromView.setOnClickListener(this);
        mSenderPresenceView.setOnClickListener(this);
        findViewById(R.id.reply).setOnClickListener(this);
        findViewById(R.id.reply_all).setOnClickListener(this);
        findViewById(R.id.delete).setOnClickListener(this);
        findViewById(R.id.show_pictures).setOnClickListener(this);

        mMessageContentView.getSettings().setBlockNetworkImage(true);
        mMessageContentView.getSettings().setSupportZoom(false);

        setTitle("");
        
        mDateFormat = android.text.format.DateFormat.getDateFormat(this);   // short format
        mTimeFormat = android.text.format.DateFormat.getTimeFormat(this);   // 12/24 date format

        Intent intent = getIntent();
        mMessageId = intent.getLongExtra(EXTRA_MESSAGE_ID, -1);
//        mAccountId = intent.getLongExtra(EXTRA_ACCOUNT_ID, -1);
//        mAccount = EmailStore.Account.restoreAccountWithId(this, mAccountId);
//        mFolder = intent.getStringExtra(EXTRA_FOLDER);
//        mMessageUid = intent.getStringExtra(EXTRA_MESSAGE);
        mMessageListCursor = null;  // TODO - pass message list cursor so we can prev/next

        View next = findViewById(R.id.next);
        View previous = findViewById(R.id.previous);
        /*
         * Next and Previous Message are not shown in landscape mode, so
         * we need to check before we use them.
         */
        if (next != null && previous != null && mMessageListCursor != null) {
            // TODO analyze based on cursor, not on a big nasty array
            next.setVisibility(View.GONE);
            previous.setVisibility(View.GONE);
/*           
            next.setOnClickListener(this);
            previous.setOnClickListener(this);

            findSurroundingMessagesUid();

            previous.setVisibility(mPreviousMessageUid != null ? View.VISIBLE : View.GONE);
            next.setVisibility(mNextMessageUid != null ? View.VISIBLE : View.GONE);

            boolean goNext = intent.getBooleanExtra(EXTRA_NEXT, false);
            if (goNext) {
                next.requestFocus();
            }
*/
        }

/*
        MessagingController.getInstance(getApplication()).addListener(mListener);
        new Thread() {
            @Override
            public void run() {
                // TODO this is a spot that should be eventually handled by a MessagingController
                // thread pool. We want it in a thread but it can't be blocked by the normal
                // synchronization stuff in MC.
                Process.setThreadPriority(Process.THREAD_PRIORITY_BACKGROUND);
                MessagingController.getInstance(getApplication()).loadMessageForView(
                        mAccount,
                        mFolder,
                        mMessageUid,
                        mListener);
            }
        }.start();
*/
        // Start an AsyncTask to make a new cursor and load the message
        mLoadMessageTask = new LoadMessageTask(mMessageId);
        mLoadMessageTask.execute();
    }

    @Override
    public void onResume() {
        super.onResume();
        MessagingController.getInstance(getApplication()).addListener(mListener);
        if (mMessage != null) {
            startPresenceCheck();
        }
    }

    @Override
    public void onPause() {
        super.onPause();
        MessagingController.getInstance(getApplication()).removeListener(mListener);
    }

    /**
     * We override onDestroy to make sure that the WebView gets explicitly destroyed.
     * Otherwise it can leak native references.
     */
    @Override
    public void onDestroy() {
        super.onDestroy();

        if (mLoadMessageTask != null &&
                mLoadMessageTask.getStatus() != AsyncTask.Status.FINISHED) {
            mLoadMessageTask.cancel(true);
            mLoadMessageTask = null;
        }
        if (mLoadBodyTask != null &&
                mLoadBodyTask.getStatus() != AsyncTask.Status.FINISHED) {
            mLoadBodyTask.cancel(true);
            mLoadBodyTask = null;
        }

        // This is synchronized because the listener accesses mMessageContentView from its thread
        synchronized (this) {
            mMessageContentView.destroy();
            mMessageContentView = null;
        }
    }

    private void onDelete() {
        if (mMessage != null) {
            MessagingController.getInstance(getApplication()).deleteMessage(
                    mAccount,
                    mFolder,
                    mMessage,
                    null);
            Toast.makeText(this, R.string.message_deleted_toast, Toast.LENGTH_SHORT).show();

            if (onPrevious()) {
                return;
            }
            if (onNext()) {
                return;
            }
            finish();
        }
    }
    
    private void onClickSender() {
        if (mMessage != null) {
            try {
                Address senderEmail = mMessage.getFrom()[0];
                Uri contactUri = Uri.fromParts("mailto", senderEmail.getAddress(), null);
                
                Intent contactIntent = new Intent(Contacts.Intents.SHOW_OR_CREATE_CONTACT);
                contactIntent.setData(contactUri);
                
                // Pass along full E-mail string for possible create dialog  
                contactIntent.putExtra(Contacts.Intents.EXTRA_CREATE_DESCRIPTION,
                        senderEmail.toString());
                
                // Only provide personal name hint if we have one
                String senderPersonal = senderEmail.getPersonal();
                if (senderPersonal != null) {
                    contactIntent.putExtra(Intents.Insert.NAME, senderPersonal);
                }
                
                startActivity(contactIntent);
            } catch (MessagingException me) {
                // this will happen if message has illegal From:, ignore
            } catch (ArrayIndexOutOfBoundsException e) {
                // this will happen if message has no or illegal From:, ignore
            }
        }
    }

    private void onReply() {
        if (mMessage != null) {
            MessageCompose.actionReply(this, mAccountId, mMessage, false);
            finish();
        }
    }

    private void onReplyAll() {
        if (mMessage != null) {
            MessageCompose.actionReply(this, mAccountId, mMessage, true);
            finish();
        }
    }

    private void onForward() {
        if (mMessage != null) {
            MessageCompose.actionForward(this, mAccountId, mMessage);
            finish();
        }
    }

    private boolean onNext() {
        // TODO make this work using a cursor
        return false;
/*
        Bundle extras = new Bundle(1);
        extras.putBoolean(EXTRA_NEXT, true);
        MessageView.actionView(this, mAccountId, mFolder, mNextMessageUid, mFolderUids, extras);
        finish();
*/
    }

    private boolean onPrevious() {
        // TODO make this work using a cursor
        return false;
/*
        MessageView.actionView(this, mAccountId, mFolder, mPreviousMessageUid, mFolderUids);
        finish();
*/
    }

    private void onMarkAsUnread() {
        if (mMessage != null) {
            MessagingController.getInstance(getApplication()).markMessageRead(
                    mAccount,
                    mFolder,
                    mMessage.getUid(),
                    false);
        }
    }

    /**
     * Creates a unique file in the given directory by appending a hyphen
     * and a number to the given filename.
     * @param directory
     * @param filename
     * @return a new File object, or null if one could not be created
     */
    /* package */ static File createUniqueFile(File directory, String filename) {
        File file = new File(directory, filename);
        if (!file.exists()) {
            return file;
        }
        // Get the extension of the file, if any.
        int index = filename.lastIndexOf('.');
        String format;
        if (index != -1) {
            String name = filename.substring(0, index);
            String extension = filename.substring(index);
            format = name + "-%d" + extension;
        }
        else {
            format = filename + "-%d";
        }
        for (int i = 2; i < Integer.MAX_VALUE; i++) {
            file = new File(directory, String.format(format, i));
            if (!file.exists()) {
                return file;
            }
        }
        return null;
    }

    private void onDownloadAttachment(Attachment attachment) {
        if (!Environment.getExternalStorageState().equals(Environment.MEDIA_MOUNTED)) {
            /*
             * Abort early if there's no place to save the attachment. We don't want to spend
             * the time downloading it and then abort.
             */
            Toast.makeText(this,
                    getString(R.string.message_view_status_attachment_not_saved),
                    Toast.LENGTH_SHORT).show();
            return;
        }
        MessagingController.getInstance(getApplication()).loadAttachment(
                mAccount,
                mMessage,
                attachment.part,
                new Object[] { true, attachment },
                mListener);
    }

    private void onViewAttachment(Attachment attachment) {
        MessagingController.getInstance(getApplication()).loadAttachment(
                mAccount,
                mMessage,
                attachment.part,
                new Object[] { false, attachment },
                mListener);
    }

    private void onShowPictures() {
        if (mMessage != null) {
            mMessageContentView.getSettings().setBlockNetworkImage(false);
            mShowPicturesSection.setVisibility(View.GONE);
        }
    }

    public void onClick(View view) {
        switch (view.getId()) {
            case R.id.from:
            case R.id.presence:
                onClickSender();
                break;
            case R.id.reply:
                onReply();
                break;
            case R.id.reply_all:
                onReplyAll();
                break;
            case R.id.delete:
                onDelete();
                break;
            case R.id.next:
                onNext();
                break;
            case R.id.previous:
                onPrevious();
                break;
            case R.id.download:
                onDownloadAttachment((Attachment) view.getTag());
                break;
            case R.id.view:
                onViewAttachment((Attachment) view.getTag());
                break;
            case R.id.show_pictures:
                onShowPictures();
                break;
        }
    }
    
   @Override
    public boolean onOptionsItemSelected(MenuItem item) {
       boolean handled = handleMenuItem(item.getItemId());
       if (!handled) {
           handled = super.onOptionsItemSelected(item);
       }
       return handled;
   }

   /**
    * This is the core functionality of onOptionsItemSelected() but broken out and exposed
    * for testing purposes (because it's annoying to mock a MenuItem).
    * 
    * @param menuItemId id that was clicked
    * @return true if handled here
    */
   /* package */ boolean handleMenuItem(int menuItemId) {
       switch (menuItemId) {
           case R.id.delete:
               onDelete();
               break;
           case R.id.reply:
               onReply();
               break;
           case R.id.reply_all:
               onReplyAll();
               break;
           case R.id.forward:
               onForward();
               break;
           case R.id.mark_as_unread:
               onMarkAsUnread();
               break;
           default:
               return false;
       }
       return true;
   }

    @Override
    public boolean onCreateOptionsMenu(Menu menu) {
        super.onCreateOptionsMenu(menu);
        getMenuInflater().inflate(R.menu.message_view_option, menu);
        return true;
    }

    private Bitmap getPreviewIcon(Attachment attachment) {
        try {
            return BitmapFactory.decodeStream(
                    getContentResolver().openInputStream(
                            AttachmentProvider.getAttachmentThumbnailUri(mAccount,
                                    attachment.part.getAttachmentId(),
                                    62,
                                    62)));
        }
        catch (Exception e) {
            /*
             * We don't care what happened, we just return null for the preview icon.
             */
            return null;
        }
    }

    /*
     * Formats the given size as a String in bytes, kB, MB or GB with a single digit
     * of precision. Ex: 12,315,000 = 12.3 MB
     */
    public static String formatSize(float size) {
        long kb = 1024;
        long mb = (kb * 1024);
        long gb  = (mb * 1024);
        if (size < kb) {
            return String.format("%d bytes", (int) size);
        }
        else if (size < mb) {
            return String.format("%.1f kB", size / kb);
        }
        else if (size < gb) {
            return String.format("%.1f MB", size / mb);
        }
        else {
            return String.format("%.1f GB", size / gb);
        }
    }

    private void updateAttachmentThumbnail(Part part) {
        for (int i = 0, count = mAttachments.getChildCount(); i < count; i++) {
            Attachment attachment = (Attachment) mAttachments.getChildAt(i).getTag();
            if (attachment.part == part) {
                Bitmap previewIcon = getPreviewIcon(attachment);
                if (previewIcon != null) {
                    mHandler.updateAttachmentIcon(i, previewIcon);
                }
                return;
            }
        }
    }

    private void renderAttachments(Part part, int depth) throws MessagingException {
        String contentType = MimeUtility.unfoldAndDecode(part.getContentType());
        String name = MimeUtility.getHeaderParameter(contentType, "name");
        if (name != null) {
            /*
             * We're guaranteed size because LocalStore.fetch puts it there.
             */
            String contentDisposition = MimeUtility.unfoldAndDecode(part.getDisposition());
            int size = Integer.parseInt(MimeUtility.getHeaderParameter(contentDisposition, "size"));

            Attachment attachment = new Attachment();
            attachment.size = size;
            attachment.contentType = part.getMimeType();
            attachment.name = name;
            attachment.part = (LocalAttachmentBodyPart) part;

            LayoutInflater inflater = getLayoutInflater();
            View view = inflater.inflate(R.layout.message_view_attachment, null);

            TextView attachmentName = (TextView)view.findViewById(R.id.attachment_name);
            TextView attachmentInfo = (TextView)view.findViewById(R.id.attachment_info);
            ImageView attachmentIcon = (ImageView)view.findViewById(R.id.attachment_icon);
            Button attachmentView = (Button)view.findViewById(R.id.view);
            Button attachmentDownload = (Button)view.findViewById(R.id.download);

            if ((!MimeUtility.mimeTypeMatches(attachment.contentType,
                    Email.ACCEPTABLE_ATTACHMENT_VIEW_TYPES))
                    || (MimeUtility.mimeTypeMatches(attachment.contentType,
                            Email.UNACCEPTABLE_ATTACHMENT_VIEW_TYPES))) {
                attachmentView.setVisibility(View.GONE);
            }
            if ((!MimeUtility.mimeTypeMatches(attachment.contentType,
                    Email.ACCEPTABLE_ATTACHMENT_DOWNLOAD_TYPES))
                    || (MimeUtility.mimeTypeMatches(attachment.contentType,
                            Email.UNACCEPTABLE_ATTACHMENT_DOWNLOAD_TYPES))) {
                attachmentDownload.setVisibility(View.GONE);
            }

            if (attachment.size > Email.MAX_ATTACHMENT_DOWNLOAD_SIZE) {
                attachmentView.setVisibility(View.GONE);
                attachmentDownload.setVisibility(View.GONE);
            }

            attachment.viewButton = attachmentView;
            attachment.downloadButton = attachmentDownload;
            attachment.iconView = attachmentIcon;

            view.setTag(attachment);
            attachmentView.setOnClickListener(this);
            attachmentView.setTag(attachment);
            attachmentDownload.setOnClickListener(this);
            attachmentDownload.setTag(attachment);

            attachmentName.setText(name);
            attachmentInfo.setText(formatSize(size));

            Bitmap previewIcon = getPreviewIcon(attachment);
            if (previewIcon != null) {
                attachmentIcon.setImageBitmap(previewIcon);
            }

            mHandler.addAttachment(view);
        }

        if (part.getBody() instanceof Multipart) {
            Multipart mp = (Multipart)part.getBody();
            for (int i = 0; i < mp.getCount(); i++) {
                renderAttachments(mp.getBodyPart(i), depth + 1);
            }
        }
    }
    
    /**
     * Launch a thread (because of cross-process DB lookup) to check presence of the sender of the
     * message.  When that thread completes, update the UI.
     * 
     * This must only be called when mMessage is null (it will hide presence indications) or when
     * mMessage has already seen its headers loaded.
     * 
     * Note:  This is just a polling operation.  A more advanced solution would be to keep the
     * cursor open and respond to presence status updates (in the form of content change
     * notifications).  However, because presence changes fairly slowly compared to the duration
     * of viewing a single message, a simple poll at message load (and onResume) should be
     * sufficient.
     */
    private void startPresenceCheck() {
        String email = null;        
        try {
            if (mMessage != null) {
                Address sender = mMessage.getFrom()[0];
                email = sender.getAddress();
            }
        } catch (MessagingException me) {
            // this will happen if message has illegal From:, ignore
        } catch (ArrayIndexOutOfBoundsException e) {
            // this will happen if message has no or illegal From:, ignore
        }
        if (email == null) {
            mHandler.setSenderPresence(0);
            return;
        }
        final String senderEmail = email;
        
        new Thread() {
            @Override
            public void run() {
                Cursor methodsCursor = getContentResolver().query(
                        Uri.withAppendedPath(Contacts.ContactMethods.CONTENT_URI, "with_presence"),
                        METHODS_WITH_PRESENCE_PROJECTION,
                        Contacts.ContactMethods.DATA + "=?",
                        new String[]{ senderEmail },
                        null);

                int presenceIcon = 0;

                if (methodsCursor != null) {
                    if (methodsCursor.moveToFirst() && 
                            !methodsCursor.isNull(METHODS_STATUS_COLUMN)) {
                        presenceIcon = Presence.getPresenceIconResourceId(
                                methodsCursor.getInt(METHODS_STATUS_COLUMN));
                    }
                    methodsCursor.close();
                }

                mHandler.setSenderPresence(presenceIcon);
            }
        }.start();
    }
    
    /**
     * Update the actual UI.  Must be called from main thread (or handler)
     * @param presenceIconId the presence of the sender, 0 for "unknown"
     */
    private void updateSenderPresence(int presenceIconId) {
        if (presenceIconId == 0) {
            // This is a placeholder used for "unknown" presence, including signed off,
            // no presence relationship.
            presenceIconId = R.drawable.presence_inactive;
        }
        mSenderPresenceView.setImageResource(presenceIconId);
    }
    
    /**
     * Async task for loading a single message outside of the UI thread
     * 
     * TODO: start and stop progress indicator
     * TODO: set up to listen for additional updates (cursor data changes)
     */
    private class LoadMessageTask extends AsyncTask<Void, Void, Cursor> {
        
        private long mMessageId;
        
        /**
         * Special constructor to cache some local info
         */
        public LoadMessageTask(long messageId) {
            mMessageId = messageId;
        }

        @Override
        protected Cursor doInBackground(Void... params) {
            return MessageView.this.managedQuery(
                    EmailContent.Message.CONTENT_URI,
                    EmailContent.Message.CONTENT_PROJECTION,
                    EmailContent.RECORD_ID + "=?",
                    new String[] {
                            String.valueOf(mMessageId)
                            }, 
                    null);
        }
        
        @Override
        protected void onPostExecute(Cursor cursor) {
            if (cursor.moveToFirst()) {
                reloadUiFromCursor(cursor);
            } else {
                // toast?  why would this fail?
            }
        }
    }
    
    /**
     * Async task for loading a single message body outside of the UI thread
     * 
     * TODO: smarter loading of html vs. text
     */
    private class LoadBodyTask extends AsyncTask<Void, Void, Cursor> {
        
        private long mBodyId;
        
        /**
         * Special constructor to cache some local info
         */
        public LoadBodyTask(long bodyId) {
            mBodyId = bodyId;
        }

        @Override
        protected Cursor doInBackground(Void... params) {
            return MessageView.this.managedQuery(
                    EmailContent.Body.CONTENT_URI,
                    BODY_CONTENT_PROJECTION,
                    EmailContent.RECORD_ID + "=?",
                    new String[] {
                            String.valueOf(mBodyId)
                            }, 
                    null);
        }
        
        @Override
        protected void onPostExecute(Cursor cursor) {
            if (cursor.moveToFirst()) {
                reloadBodyFromCursor(cursor);
            } else {
                // toast?  why would this fail?
                reloadBodyFromCursor(null);     // hack to force text for display
            }
        }
    }

    /**
     * Reload the UI from a provider cursor.  This must only be called from the UI thread.
     * 
     * @param cursor A cursor loaded from EmailStore.Message.
     * 
     * TODO: field-specific formatting rules
     * TODO: timestamp -> date/time
     * TODO: body
     * TODO: attachments
     * TODO: trigger presence check
     * TODO: trigger body load
     */
    private void reloadUiFromCursor(Cursor cursor) {
        EmailContent.Message message = EmailContent.getContent(cursor, EmailContent.Message.class);
        
        mSubjectView.setText(message.mSubject);
        mFromView.setText(message.mFrom);
        mTimeView.setText(String.valueOf(message.mTimeStamp));
        mDateView.setText(String.valueOf(message.mTimeStamp));
        mToView.setText(message.mTo);
        mCcView.setText(message.mCc);
        mCcContainerView.setVisibility((message.mCc != null) ? View.VISIBLE : View.GONE);
        mAttachmentIcon.setVisibility(message.mAttachments != null ? View.VISIBLE : View.GONE);
        
        // Ask for body
        mLoadBodyTask = new LoadBodyTask(message.mBodyKey);
        mLoadBodyTask.execute();
    }

    /**
     * Reload the body from the provider cursor.  This must only be called from the UI thread.
     * 
     * @param cursor
     * 
     * TODO deal with html vs text and many other issues
     */
    private void reloadBodyFromCursor(Cursor cursor) {
        // TODO Remove this hack that forces some text to test the code
        String text;
        if (cursor == null) {
            text = "This is dummy text from MessageView.reloadBodyFromCursor()";
        } else {
            text = cursor.getString(BODY_CONTENT_COLUMN_TEXT_CONTENT);
        }
        
        // This code is stolen from Listener.loadMessageForViewBodyAvailable
        // And also escape special character, such as "<>&",
        // to HTML escape sequence.
        text = EmailHtmlUtil.escapeCharacterToDisplay(text);

        /*
         * Linkify the plain text and convert it to HTML by replacing
         * \r?\n with <br> and adding a html/body wrapper.
         */
        StringBuffer sb = new StringBuffer("<html><body>");
        if (text != null) {
            Matcher m = Regex.WEB_URL_PATTERN.matcher(text);
            while (m.find()) {
                int start = m.start();
                /*
                 * WEB_URL_PATTERN may match domain part of email address. To detect
                 * this false match, the character just before the matched string
                 * should not be '@'. 
                 */
                if (start == 0 || text.charAt(start - 1) != '@') {
                    String url = m.group();
                    Matcher proto = WEB_URL_PROTOCOL.matcher(url);
                    String link;
                    if (proto.find()) {
                        // This is work around to force URL protocol part be lower case,
                        // because WebView could follow only lower case protocol link.
                        link = proto.group().toLowerCase() + url.substring(proto.end());
                    } else {
                        // Regex.WEB_URL_PATTERN matches URL without protocol part,
                        // so added default protocol to link.
                        link = "http://" + url;
                    }
                    String href = String.format("<a href=\"%s\">%s</a>", link, url);
                    m.appendReplacement(sb, href);
                }
                else {
                    m.appendReplacement(sb, "$0");
                }
            }
            m.appendTail(sb);
        }
        sb.append("</body></html>");
        text = sb.toString();
       
        if (mMessageContentView != null) {
            mMessageContentView.loadDataWithBaseURL("email://", text, "text/html", "utf-8", null);
        }
    }

    class Listener extends MessagingListener {
        @Override
        public void loadMessageForViewHeadersAvailable(EmailContent.Account account, String folder,
                String uid, final Message message) {
            MessageView.this.mMessage = message;
            try {
                String subjectText = message.getSubject();
                String fromText = Address.toFriendly(message.getFrom());
                Date sentDate = message.getSentDate();
                String timeText = mTimeFormat.format(sentDate);
                String dateText = Utility.isDateToday(sentDate) ? null : 
                        mDateFormat.format(sentDate);
                String toText = Address.toFriendly(message.getRecipients(RecipientType.TO));
                String ccText = Address.toFriendly(message.getRecipients(RecipientType.CC));
                boolean hasAttachments = ((LocalMessage) message).getAttachmentCount() > 0;
                mHandler.setHeaders(subjectText,
                        fromText,
                        timeText,
                        dateText,
                        toText,
                        ccText,
                        hasAttachments);
                startPresenceCheck();
            }
            catch (MessagingException me) {
                if (Config.LOGV) {
                    Log.v(Email.LOG_TAG, "loadMessageForViewHeadersAvailable", me);
                }
            }
        }

        @Override
        public void loadMessageForViewBodyAvailable(EmailContent.Account account, String folder,
                String uid, Message message) {
            MessageView.this.mMessage = message;
            try {
                Part part = MimeUtility.findFirstPartByMimeType(mMessage, "text/html");
                if (part == null) {
                    part = MimeUtility.findFirstPartByMimeType(mMessage, "text/plain");
                }
                if (part != null) {
                    String text = MimeUtility.getTextFromPart(part);
                    if (part.getMimeType().equalsIgnoreCase("text/html")) {
                        text = EmailHtmlUtil.resolveInlineImage(
                                getContentResolver(), mAccount, text, mMessage, 0);
                    } else {
                        // And also escape special character, such as "<>&",
                        // to HTML escape sequence.
                        text = EmailHtmlUtil.escapeCharacterToDisplay(text);

                        /*
                         * Linkify the plain text and convert it to HTML by replacing
                         * \r?\n with <br> and adding a html/body wrapper.
                         */
                        StringBuffer sb = new StringBuffer("<html><body>");
                        if (text != null) {
                            Matcher m = Regex.WEB_URL_PATTERN.matcher(text);
                            while (m.find()) {
                                int start = m.start();
                                /*
                                 * WEB_URL_PATTERN may match domain part of email address. To detect
                                 * this false match, the character just before the matched string
                                 * should not be '@'. 
                                 */
                                if (start == 0 || text.charAt(start - 1) != '@') {
                                    String url = m.group();
                                    Matcher proto = WEB_URL_PROTOCOL.matcher(url);
                                    String link;
                                    if (proto.find()) {
                                        // This is work around to force URL protocol part be lower case,
                                        // because WebView could follow only lower case protocol link.
                                        link = proto.group().toLowerCase() + url.substring(proto.end());
                                    } else {
                                        // Regex.WEB_URL_PATTERN matches URL without protocol part,
                                        // so added default protocol to link.
                                        link = "http://" + url;
                                    }
                                    String href = String.format("<a href=\"%s\">%s</a>", link, url);
                                    m.appendReplacement(sb, href);
                                }
                                else {
                                    m.appendReplacement(sb, "$0");
                                }
                            }
                            m.appendTail(sb);
                        }
                        sb.append("</body></html>");
                        text = sb.toString();
                    }

                    /*
                     * TODO consider how to get background images and a million other things
                     * that HTML allows.
                     */
                    // Check if text contains img tag.
                    if (IMG_TAG_START_REGEX.matcher(text).find()) {
                        mHandler.showShowPictures(true);
                    }

                    loadMessageContentText(text);
                }
                else {
                    loadMessageContentUrl("file:///android_asset/empty.html");
                }
                renderAttachments(mMessage, 0);
            }
            catch (Exception e) {
                if (Config.LOGV) {
                    Log.v(Email.LOG_TAG, "loadMessageForViewBodyAvailable", e);
                }
            }
        }

        @Override
        public void loadMessageForViewFailed(EmailContent.Account account, String folder, String uid,
                final String message) {
            mHandler.post(new Runnable() {
                public void run() {
                    setProgressBarIndeterminateVisibility(false);
                    mHandler.networkError();
                    loadMessageContentUrl("file:///android_asset/empty.html");
                }
            });
        }

        @Override
        public void loadMessageForViewFinished(EmailContent.Account account, String folder,
                String uid, Message message) {
            mHandler.post(new Runnable() {
                public void run() {
                    setProgressBarIndeterminateVisibility(false);
                }
            });
        }

        @Override
        public void loadMessageForViewStarted(EmailContent.Account account, String folder, String uid)
                {
            mHandler.post(new Runnable() {
                public void run() {
                    loadMessageContentUrl("file:///android_asset/loading.html");
                    setProgressBarIndeterminateVisibility(true);
                }
            });
        }

        @Override
<<<<<<< HEAD
        public void loadAttachmentStarted(EmailContent.Account account, Message message,
=======
        public void loadInlineImagesForViewStarted(Account account, Message message) {
            mHandler.fetchingPictures();
        }
        
        @Override
        public void loadInlineImagesForViewOneAvailable(final Account account,
                final Message message, final Part part) {
            mHandler.post(new Runnable() {
                public void run() {
                    String text = EmailHtmlUtil.renderMessageText(
                            MessageView.this, account, message);
                    if (text != null) {
                        loadMessageContentText(text);
                        updateAttachmentThumbnail(part);
                    }
                }
            });
        }
        
        @Override
        public void loadInlineImagesForViewFinished(Account account, Message message) {
            mHandler.progress(false, null);
        }
        
        @Override
        public void loadInlineImagesForViewFailed(Account account, Message message) {
            mHandler.progress(false, null);
        }

        @Override
        public void loadAttachmentStarted(Account account, Message message,
>>>>>>> a830816f
                Part part, Object tag, boolean requiresDownload) {
            mHandler.setAttachmentsEnabled(false);
            Object[] params = (Object[]) tag;
            mHandler.progress(true, ((Attachment) params[1]).name);
            if (requiresDownload) {
                mHandler.fetchingAttachment();
            }
        }

        @Override
        public void loadAttachmentFinished(EmailContent.Account account, Message message,
                Part part, Object tag) {
            mHandler.setAttachmentsEnabled(true);
            mHandler.progress(false, null);
            updateAttachmentThumbnail(part);

            Object[] params = (Object[]) tag;
            boolean download = (Boolean) params[0];
            Attachment attachment = (Attachment) params[1];

            if (download) {
                try {
                    File file = createUniqueFile(Environment.getExternalStorageDirectory(),
                            attachment.name);
                    Uri uri = AttachmentProvider.resolveAttachmentIdToContentUri(
                            getContentResolver(), AttachmentProvider.getAttachmentUri(
                                    mAccount, attachment.part.getAttachmentId()));
                    InputStream in = getContentResolver().openInputStream(uri);
                    OutputStream out = new FileOutputStream(file);
                    IOUtils.copy(in, out);
                    out.flush();
                    out.close();
                    in.close();
                    mHandler.attachmentSaved(file.getName());
                    new MediaScannerNotifier(MessageView.this, file, mHandler);
                }
                catch (IOException ioe) {
                    mHandler.attachmentNotSaved();
                }
            }
            else {
                try {
                    Uri uri = AttachmentProvider.resolveAttachmentIdToContentUri(
                            getContentResolver(), AttachmentProvider.getAttachmentUri(
                                    mAccount, attachment.part.getAttachmentId()));
                    Intent intent = new Intent(Intent.ACTION_VIEW);
                    intent.setData(uri);
                    intent.addFlags(Intent.FLAG_GRANT_READ_URI_PERMISSION);
                    startActivity(intent);
                } catch (ActivityNotFoundException e) {
                    mHandler.attachmentViewError(); 
                    // TODO: Add a proper warning message (and lots of upstream cleanup to prevent 
                    // it from happening) in the next release.
                }
            }
        }

        @Override
        public void loadAttachmentFailed(EmailContent.Account account, Message message, Part part,
                Object tag, String reason) {
            mHandler.setAttachmentsEnabled(true);
            mHandler.progress(false, null);
            mHandler.networkError();
        }
        
        /**
         * Safely load a URL for mMessageContentView, or drop it if the view is gone
         * TODO this really should be moved into a handler message, avoiding the need
         * for this synchronized() section
         */
        private void loadMessageContentUrl(String fileName) {
            synchronized (MessageView.this) {
                if (mMessageContentView != null) {
                    mMessageContentView.loadUrl(fileName);
                }
            }
        }
        
        /**
         * Safely load text for mMessageContentView, or drop it if the view is gone
         * TODO this really should be moved into a handler message, avoiding the need
         * for this synchronized() section
         */
        private void loadMessageContentText(String text) {
            synchronized (MessageView.this) {
                if (mMessageContentView != null) {
                    mMessageContentView.loadDataWithBaseURL("email://", text, "text/html",
                            "utf-8", null);
                }
            }
        }
    }

    /**
     * This notifier is created after an attachment completes downloaded.  It attaches to the
     * media scanner and waits to handle the completion of the scan.  At that point it tries
     * to start an ACTION_VIEW activity for the attachment.
    */
    private static class MediaScannerNotifier implements MediaScannerConnectionClient {
        private Context mContext;
        private MediaScannerConnection mConnection;
        private File mFile;
        MessageViewHandler mHandler;

        public MediaScannerNotifier(Context context, File file, MessageViewHandler handler) {
            mContext = context;
            mFile = file;
            mHandler = handler;
            mConnection = new MediaScannerConnection(context, this);
            mConnection.connect();
        }

        public void onMediaScannerConnected() {
            mConnection.scanFile(mFile.getAbsolutePath(), null);
        }

        public void onScanCompleted(String path, Uri uri) {
            try {
                if (uri != null) {
                    Intent intent = new Intent(Intent.ACTION_VIEW);
                    intent.setData(uri);
                    mContext.startActivity(intent);
                }
            } catch (ActivityNotFoundException e) {
                mHandler.attachmentViewError(); 
                // TODO: Add a proper warning message (and lots of upstream cleanup to prevent 
                // it from happening) in the next release.
            } finally {
                mConnection.disconnect();
                mContext = null;
                mHandler = null;
            }
        }
    }
}<|MERGE_RESOLUTION|>--- conflicted
+++ resolved
@@ -156,11 +156,7 @@
         private static final int MSG_FETCHING_ATTACHMENT = 10;
         private static final int MSG_SET_SENDER_PRESENCE = 11;
         private static final int MSG_VIEW_ATTACHMENT_ERROR = 12;
-<<<<<<< HEAD
-=======
-        private static final int MSG_FETCHING_PICTURES = 17;
         private static final int MSG_UPDATE_ATTACHMENT_ICON = 18;
->>>>>>> a830816f
 
         @Override
         public void handleMessage(android.os.Message msg) {
@@ -228,18 +224,10 @@
                             getString(R.string.message_view_display_attachment_toast),
                             Toast.LENGTH_SHORT).show();
                     break;
-<<<<<<< HEAD
-=======
-                case MSG_FETCHING_PICTURES:
-                    Toast.makeText(MessageView.this,
-                            getString(R.string.message_view_fetching_pictures_toast),
-                            Toast.LENGTH_SHORT).show();
-                    break;
                 case MSG_UPDATE_ATTACHMENT_ICON:
                     ((Attachment) mAttachments.getChildAt(msg.arg1).getTag())
                         .iconView.setImageBitmap((Bitmap) msg.obj);
                     break;
->>>>>>> a830816f
                 default:
                     super.handleMessage(msg);
             }
@@ -317,12 +305,6 @@
         public void attachmentViewError() {
             sendEmptyMessage(MSG_VIEW_ATTACHMENT_ERROR);
         }
-<<<<<<< HEAD
-=======
-
-        public void fetchingPictures() {
-            sendEmptyMessage(MSG_FETCHING_PICTURES);
-        }
 
         public void updateAttachmentIcon(int pos, Bitmap icon) {
             android.os.Message msg = android.os.Message.obtain(this, MSG_UPDATE_ATTACHMENT_ICON);
@@ -330,7 +312,6 @@
             msg.obj = icon;
             sendMessage(msg);
         }
->>>>>>> a830816f
     }
 
     /**
@@ -1272,43 +1253,9 @@
                 }
             });
         }
-
+        
         @Override
-<<<<<<< HEAD
         public void loadAttachmentStarted(EmailContent.Account account, Message message,
-=======
-        public void loadInlineImagesForViewStarted(Account account, Message message) {
-            mHandler.fetchingPictures();
-        }
-        
-        @Override
-        public void loadInlineImagesForViewOneAvailable(final Account account,
-                final Message message, final Part part) {
-            mHandler.post(new Runnable() {
-                public void run() {
-                    String text = EmailHtmlUtil.renderMessageText(
-                            MessageView.this, account, message);
-                    if (text != null) {
-                        loadMessageContentText(text);
-                        updateAttachmentThumbnail(part);
-                    }
-                }
-            });
-        }
-        
-        @Override
-        public void loadInlineImagesForViewFinished(Account account, Message message) {
-            mHandler.progress(false, null);
-        }
-        
-        @Override
-        public void loadInlineImagesForViewFailed(Account account, Message message) {
-            mHandler.progress(false, null);
-        }
-
-        @Override
-        public void loadAttachmentStarted(Account account, Message message,
->>>>>>> a830816f
                 Part part, Object tag, boolean requiresDownload) {
             mHandler.setAttachmentsEnabled(false);
             Object[] params = (Object[]) tag;
